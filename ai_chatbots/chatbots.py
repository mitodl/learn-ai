"""Agent service classes for the AI chatbots"""

import json
import logging
import re
from abc import ABC, abstractmethod
from collections.abc import AsyncGenerator
from operator import add
from typing import Annotated, Any, Optional
from uuid import uuid4

import posthog
from channels.db import database_sync_to_async
from django.conf import settings
from django.utils.module_loading import import_string
from langchain_community.chat_models import ChatLiteLLM
from langchain_core.language_models.chat_models import BaseChatModel
from langchain_core.messages import HumanMessage, SystemMessage
from langchain_core.messages.ai import AIMessageChunk
from langchain_core.messages.utils import count_tokens_approximately
from langchain_core.prompts.chat import ChatPromptTemplate
from langchain_core.tools.base import BaseTool
from langgraph.checkpoint.base import BaseCheckpointSaver
from langgraph.graph import MessagesState, StateGraph
from langgraph.graph.graph import CompiledGraph
from langgraph.prebuilt import ToolNode, create_react_agent, tools_condition
from langgraph.prebuilt.chat_agent_executor import AgentState
from open_learning_ai_tutor.message_tutor import message_tutor
from open_learning_ai_tutor.prompts import get_system_prompt
from open_learning_ai_tutor.tools import tutor_tools
from open_learning_ai_tutor.utils import (
    json_to_intent_list,
    json_to_messages,
    tutor_output_to_json,
)
from openai import BadRequestError
from typing_extensions import TypedDict

from ai_chatbots import tools
from ai_chatbots.api import CustomSummarizationNode, get_search_tool_metadata
from ai_chatbots.models import TutorBotOutput
from ai_chatbots.prompts import PROMPT_MAPPING
<<<<<<< HEAD
from ai_chatbots.tools import (
    get_video_transcript_chunk,
    search_content_files,
    search_related_course_content_files,
)
from ai_chatbots.utils import get_django_cache
=======
from ai_chatbots.utils import get_django_cache, request_with_token
>>>>>>> fe5fec4c

log = logging.getLogger(__name__)


class BaseChatbot(ABC):
    """
    Base AI chatbot class
    """

    PROMPT_TEMPLATE = "base"

    # For LiteLLM tracking purposes
    TASK_NAME = "BASE_TASK"
    JOB_ID = "BASECHAT_JOB"
    STATE_CLASS = AgentState

    def __init__(  # noqa: PLR0913
        self,
        user_id: str,
        checkpointer: BaseCheckpointSaver,
        *,
        name: str = "MIT Open Learning Chatbot",
        model: Optional[str] = None,
        temperature: Optional[float] = None,
        instructions: Optional[str] = None,
        thread_id: Optional[str] = None,
    ):
        """Initialize the AI chat agent service"""
        self.bot_name = name
        self.model = model or settings.AI_DEFAULT_MODEL
        self.temperature = temperature or settings.AI_DEFAULT_TEMPERATURE
        self.instructions = (
            instructions
            or get_system_prompt(self.PROMPT_TEMPLATE, PROMPT_MAPPING, get_django_cache)
            if self.PROMPT_TEMPLATE
            else None
        )
        self.user_id = user_id
        self.thread_id = thread_id or uuid4().hex
        self.config = {"configurable": {"thread_id": self.thread_id}}
        self.checkpointer = checkpointer
        if settings.AI_PROXY_CLASS:
            self.proxy = import_string(
                f"ai_chatbots.proxies.{settings.AI_PROXY_CLASS}"
            )()
            self.proxy.create_proxy_user(self.user_id)
            self.proxy_prefix = self.proxy.PROXY_MODEL_PREFIX
        else:
            self.proxy = None
            self.proxy_prefix = ""
        self.tools = self.create_tools()
        self.llm = self.get_llm()
        self.agent = None

    def create_tools(self):
        """Create any tools required by the agent"""
        return []

    def get_llm(self, **kwargs) -> BaseChatModel:
        """
        Return the LLM instance for the chatbot.
        Set it up to use a proxy, with required proxy kwargs, if applicable.
        Bind the LLM to any tools if they are present.
        """
        llm = ChatLiteLLM(
            model=f"{self.proxy_prefix}{self.model}",
            **(self.proxy.get_api_kwargs() if self.proxy else {}),
            **(self.proxy.get_additional_kwargs(self) if self.proxy else {}),
            **kwargs,
        )
        # Set the temperature if it's supported by the model
        if self.temperature and self.model not in settings.AI_UNSUPPORTED_TEMP_MODELS:
            llm.temperature = self.temperature
        # Bind tools to the LLM if any
        if self.tools:
            llm = llm.bind_tools(self.tools)
        return llm

    def create_agent_graph(self) -> CompiledGraph:
        """
        Return a graph for the relevant LLM and tools.

        An easy way to create a graph is to use the prebuilt create_react_agent:

            from langgraph.prebuilt import create_react_agent

            return create_react_agent(
                self.llm,
                tools=self.tools,
                checkpointer=self.checkpointer,
                state_modifier=self.instructions,
            )

        The base implementation here accomplishes the same thing but a
        bit more explicitly, to give a better idea of what's happening
        and how it can be customized.
        """

        # Names of nodes in the graph
        agent_node = "agent"
        tools_node = "tools"

        def tool_calling_llm(state: AgentState) -> AgentState:
            """Call the LLM, injecting system prompt"""
            if len(state["messages"]) == 1:
                # New chat, so inject the system prompt
                state["messages"].insert(0, SystemMessage(self.instructions))
            return self.STATE_CLASS(messages=[self.llm.invoke(state["messages"])])

        agent_graph = StateGraph(MessagesState)
        # Add the agent node that first calls the LLM
        agent_graph.add_node(agent_node, tool_calling_llm)
        if self.tools:
            # Add the tools node
            agent_graph.add_node(tools_node, ToolNode(tools=self.tools))
            # Add a conditional edge that determines when to run the tools.
            # If no tool call is requested, the edge is not taken and the
            # agent node will end its response.
            agent_graph.add_conditional_edges(agent_node, tools_condition)
            # Send the tool node output back to the agent node
            agent_graph.add_edge(tools_node, agent_node)
        # Set the entry point to the agent node
        agent_graph.set_entry_point(agent_node)

        # compile and return the agent graph
        return agent_graph.compile(checkpointer=self.checkpointer)

    async def get_latest_history(self) -> dict:
        """Get the most recent state history"""
        async for state in self.agent.aget_state_history(self.config):
            if state:
                return state
        return None

    async def send_posthog_event(
        self, message: str, full_response: str, metadata: dict
    ) -> None:
        """
        Send a posthog event with the user message, AI response, and metadata
        """
        if settings.POSTHOG_PROJECT_API_KEY:
            try:
                hog_client = posthog.Posthog(
                    settings.POSTHOG_PROJECT_API_KEY, host=settings.POSTHOG_API_HOST
                )
                hog_client.capture(
                    self.user_id,
                    event=self.JOB_ID,
                    properties={
                        "question": message,
                        "answer": full_response,
                        "metadata": metadata,
                        "user": self.user_id,
                    },
                )
            except:  # noqa: E722
                log.exception("Error sending posthog event")

    async def get_completion(
        self,
        message: str,
        *,
        extra_state: Optional[TypedDict] = None,
        debug: bool = settings.AI_DEBUG,
    ) -> AsyncGenerator[str, None]:
        """
        Send the user message to the agent and yield the response as
        it comes in.

        Append the response with debugging metadata and/or errors.
        """
        full_response = ""
        if not self.agent:
            error = "Create agent before running"
            raise ValueError(error)
        try:
            state = {
                "messages": [HumanMessage(message)],
                **(extra_state or {}),
            }
            response_generator = self.agent.astream(
                state,
                self.config,
                stream_mode="messages",
            )
            async for chunk in response_generator:
                if (
                    isinstance(chunk[0], AIMessageChunk)
                    and chunk[1].get("langgraph_node") != "pre_model_hook"
                ):
                    full_response += chunk[0].content
                    yield chunk[0].content
        except BadRequestError as error:
            log.exception("Bad request error")
            # Format and yield an error message inside a hidden comment
            if hasattr(error, "response"):
                error = error.response.json()
            else:
                error = {
                    "error": {"message": "An error has occurred, please try again"}
                }
            if (
                error["error"]["message"].startswith("Budget has been exceeded")
                and not debug
            ):  # Friendlier message for end user
                error["error"]["message"] = (
                    "You have exceeded your AI usage limit. Please try again later."
                )
            yield f"<!-- {json.dumps(error)} -->"
        except Exception:
            yield '<!-- {"error":{"message":"An error occurred, please try again"}} -->'
            log.exception("Error running AI agent")
        metadata = await self.get_tool_metadata()
        if debug:
            yield f"\n\n<!-- {metadata} -->\n\n"
        await self.send_posthog_event(message, full_response, metadata)

    @abstractmethod
    async def get_tool_metadata(self) -> str:
        """
        Return metadata JSON about the response
        """
        raise NotImplementedError


class SummaryState(AgentState):
    """
    AgentState with context field to keep track of previous summary information
    """

    context: dict[str, Any]


class SummarizingChatbot(BaseChatbot):
    """
    Chatbot that summarizes chat history after every n tokens.  The initial prompts are
    based on the original langmem.short_term.summarization prompts.
    """

    STATE_CLASS = SummaryState
    MAX_TOKENS = 5000

    INITIAL_SUMMARY_PROMPT = ChatPromptTemplate.from_messages(
        [
            ("placeholder", "{messages}"),
            (
                "user",
                get_system_prompt("summary_initial", PROMPT_MAPPING, get_django_cache),
            ),
        ]
    )

    EXISTING_SUMMARY_PROMPT = ChatPromptTemplate.from_messages(
        [
            ("placeholder", "{messages}"),
            (
                "user",
                get_system_prompt("summary_existing", PROMPT_MAPPING, get_django_cache),
            ),
        ]
    )

    FINAL_SUMMARY_PROMPT = ChatPromptTemplate.from_messages(
        [
            # if exists
            ("placeholder", "{system_message}"),
            (
                "system",
                get_system_prompt("summary_final", PROMPT_MAPPING, get_django_cache),
            ),
            ("placeholder", "{messages}"),
        ]
    )

    def create_agent_graph(self) -> CompiledGraph:
        """
        Generate a standard react agent graph for the summarizing agent.
        Use the custom SummarizingAgentState to summarize the chat history
        after MAX_TOKENS have been reached.

        https://github.com/langchain-ai/langgraph/blob/main/docs/docs/how-tos/create-react-agent-manage-message-history.ipynb
        """

        summary_llm = ChatLiteLLM(
            model=f"{self.proxy_prefix}{settings.AI_DEFAULT_SUMMARY_MODEL}",
            **(self.proxy.get_api_kwargs() if self.proxy else {}),
            **(self.proxy.get_additional_kwargs(self) if self.proxy else {}),
        )

        # Summary should be 1/2 the size of max_tokens, to allow room for other messages
        max_summary_tokens = min(settings.AI_MAX_TOKEN_BIND, int(self.MAX_TOKENS / 2))

        summarization_node = CustomSummarizationNode(
            token_counter=count_tokens_approximately,
            model=summary_llm.bind(max_tokens=max_summary_tokens),
            max_tokens=int(self.MAX_TOKENS),
            max_tokens_before_summary=self.MAX_TOKENS,
            max_summary_tokens=max_summary_tokens,
            output_messages_key="llm_input_messages",
            initial_summary_prompt=self.INITIAL_SUMMARY_PROMPT,
            existing_summary_prompt=self.EXISTING_SUMMARY_PROMPT,
            final_prompt=self.FINAL_SUMMARY_PROMPT,
        )

        log.debug("Instructions: \n%s\n\n", self.instructions)

        return create_react_agent(
            self.llm,
            tools=self.tools,
            checkpointer=self.checkpointer,
            pre_model_hook=summarization_node,
            state_schema=self.STATE_CLASS,
            state_modifier=self.instructions,
        )


class RecommendationAgentState(SummaryState):
    """
    State for the recommendation bot. Passes search url
    to the associated tool function.
    """

    search_url: Annotated[list[str], add]


class ResourceRecommendationBot(SummarizingChatbot):
    """
    Chatbot that searches for learning resources in the MIT Learn catalog,
    then recommends the best results to the user based on their query.
    """

    PROMPT_TEMPLATE = "recommendation"
    TASK_NAME = "RECOMMENDATION_TASK"
    JOB_ID = "RECOMMENDATION_JOB"
    STATE_CLASS = RecommendationAgentState
    MAX_TOKENS = settings.AI_DEFAULT_RECOMMENDATION_MAX_TOKENS

    def __init__(  # noqa: PLR0913
        self,
        user_id: str,
        checkpointer: Optional[BaseCheckpointSaver] = None,
        *,
        name: str = "MIT Open Learning Chatbot",
        model: Optional[str] = None,
        temperature: Optional[float] = None,
        instructions: Optional[str] = None,
        thread_id: Optional[str] = None,
    ):
        """Initialize the AI search agent service"""
        super().__init__(
            user_id,
            name=name,
            checkpointer=checkpointer,
            model=model or settings.AI_DEFAULT_RECOMMENDATION_MODEL,
            temperature=temperature,
            instructions=instructions,
            thread_id=thread_id,
        )
        self.agent = self.create_agent_graph()

    def create_tools(self) -> list[BaseTool]:
        """Create tools required by the agent"""
        return [tools.search_courses, tools.search_content_files]

    async def get_tool_metadata(self) -> str:
        """Return the metadata for the search tool"""
        thread_id = self.config["configurable"]["thread_id"]
        latest_state = await self.get_latest_history()
        return get_search_tool_metadata(thread_id, latest_state)


class SyllabusAgentState(SummaryState):
    """
    State for the syllabus bot. Passes course_id and
    collection_name to the associated tool function.
    """

    course_id: Annotated[list[str], add]
    collection_name: Annotated[list[str], add]
    related_courses: Annotated[list[str], add]


class SyllabusBot(SummarizingChatbot):
    """Service class for the AI syllabus agent"""

    PROMPT_TEMPLATE = "syllabus"
    TASK_NAME = "SYLLABUS_TASK"
    JOB_ID = "SYLLABUS_JOB"
    STATE_CLASS = SyllabusAgentState
    MAX_TOKENS = settings.AI_DEFAULT_SYLLABUS_MAX_TOKENS

    def __init__(  # noqa: PLR0913
        self,
        user_id: str,
        checkpointer: BaseCheckpointSaver,
        *,
        name: str = "MIT Open Learning Syllabus Chatbot",
        model: Optional[str] = None,
        temperature: Optional[float] = None,
        instructions: Optional[str] = None,
        thread_id: Optional[str] = None,
        enable_related_courses: Optional[bool] = False,
    ):
        self.enable_related_courses = enable_related_courses
        super().__init__(
            user_id,
            name=name,
            checkpointer=checkpointer,
            model=model or settings.AI_DEFAULT_SYLLABUS_MODEL,
            temperature=temperature,
            instructions=instructions,
            thread_id=thread_id,
        )
        self.agent = self.create_agent_graph()

    def create_tools(self):
        """Create tools required by the agent"""
<<<<<<< HEAD
        tools = [search_content_files]
        if self.enable_related_courses:
            tools.append(search_related_course_content_files)
        return tools
=======
        return [tools.search_content_files]
>>>>>>> fe5fec4c

    async def get_tool_metadata(self) -> str:
        """Return the metadata for the search tool"""
        thread_id = self.config["configurable"]["thread_id"]
        latest_state = await self.get_latest_history()
        return get_search_tool_metadata(thread_id, latest_state)


@database_sync_to_async
def create_tutorbot_output(thread_id, chat_json):
    return TutorBotOutput.objects.create(thread_id=thread_id, chat_json=chat_json)


@database_sync_to_async
def get_history(thread_id):
    return TutorBotOutput.objects.filter(thread_id=thread_id).last()


class TutorBot(BaseChatbot):
    """
    Chatbot that assists with problem sets
    """

    PROMPT_TEMPLATE = None
    TASK_NAME = "TUTOR_TASK"
    JOB_ID = "TUTOR_JOB"

    def __init__(  # noqa: PLR0913
        self,
        user_id: str,
        checkpointer: Optional[BaseCheckpointSaver] = BaseCheckpointSaver,
        *,
        name: str = "MIT Open Learning Tutor Chatbot",
        model: Optional[str] = None,
        temperature: Optional[float] = None,
        thread_id: Optional[str] = None,
        block_siblings: Optional[list[str]] = None,
        edx_module_id: Optional[str] = None,
    ):
        super().__init__(
            user_id,
            name=name,
            checkpointer=checkpointer,
            temperature=temperature,
            thread_id=thread_id,
            model=model or settings.AI_DEFAULT_TUTOR_MODEL,
        )

        self.edx_module_id = edx_module_id
        self.block_siblings = block_siblings
        self.problem, self.problem_set = get_problem_from_edx_block(
            edx_module_id, block_siblings
        )

    async def get_tool_metadata(self) -> str:
        """Return the metadata for the  tool"""
        return json.dumps(
            {
                "edx_module_id": self.edx_module_id,
                "block_siblings": self.block_siblings,
                "problem": self.problem,
                "problem_set": self.problem_set,
            }
        )

    async def get_completion(
        self,
        message: str,
        *,
        extra_state: Optional[TypedDict] = None,  # noqa: ARG002
        debug: bool = settings.AI_DEBUG,  # noqa: ARG002
    ) -> AsyncGenerator[str, None]:
        """Call message_tutor with the user query and return the response"""

        history = await get_history(self.thread_id)

        if history:
            json_history = json.loads(history.chat_json)
            chat_history = json_to_messages(  # noqa: RUF005
                json_history.get("chat_history", [])
            ) + [HumanMessage(content=message)]

            intent_history = json_to_intent_list(json_history["intent_history"])
            assessment_history = json_to_messages(json_history["assessment_history"])

        else:
            chat_history = [HumanMessage(content=message)]
            intent_history = []
            assessment_history = []

        response = ""

        try:
            new_history, new_intent_history, new_assessment_history = message_tutor(
                self.problem,
                self.problem_set,
                self.llm,
                [HumanMessage(content=message)],
                chat_history,
                assessment_history,
                intent_history,
                tools=tutor_tools,
            )

            metadata = {"edx_module_id": self.edx_module_id, "tutor_model": self.model}
            json_output = tutor_output_to_json(
                new_history, new_intent_history, new_assessment_history, metadata
            )
            await create_tutorbot_output(self.thread_id, json_output)
            response = new_history[-1].content
            yield replace_math_tags(response)
            await self.send_posthog_event(
                message, response, await self.get_tool_metadata()
            )

        except Exception:
            yield '<!-- {"error":{"message":"An error occurred, please try again"}} -->'
            log.exception("Error running AI agent")


INLINE_MATH_REGEX = re.compile(r"\\\((.*?)\\\)")
DISPLAY_MATH_REGEX = re.compile(r"\\\[(.*?)\\\]", re.DOTALL)


# react-markdown expects Mathjax deliminators to be $...$ or $$...$$
# the prompt for the tutorbot asks for Mathjax tags with $ format but
# the LLM does not get it right all the time
# this function replaces the Mathjax tags with the correct format
# eventually we will probably be able to remove this as LLMs get better
def replace_math_tags(input_string):
    r"""
    Replace instances of \(...\) and \[...\] Mathjax tags with $...$
    and $$...$$ tags.
    """
    input_string = re.sub(INLINE_MATH_REGEX, r"$\1$", input_string)
    return re.sub(DISPLAY_MATH_REGEX, r"$$\1$$", input_string)


def get_problem_from_edx_block(edx_module_id: str, block_siblings: list[str]):
    """
    Make an call to the learn contentfiles api to get the problem xml and problem
    set xml using the block id

    Args:
        edx_module_id: The edx_module_id of the problem
        block_siblings: The edx_module_id of block siblings of the problem, including
            the problem itself

    Returns:
        problem: The problem xml
        problem_set: The problem set xml
    """

    api_url = settings.AI_MIT_CONTENTFILE_URL
    params = {"edx_module_id": block_siblings}

    response = request_with_token(api_url, params, timeout=10)

    response = response.json()

    problem = get_matching_content(response, edx_module_id)

    problem_set = ""

    for sibling_module_id in block_siblings:
        problem_set += get_matching_content(response, sibling_module_id)
    return problem, problem_set


def get_matching_content(api_results: json, edx_module_id: str):
    """
    Get the matching content from the api results

    Args:
        api_results: The api results
        edx_module_id: The edx_module_id of a specific contentfile

    Returns:
        The content of the contentfile
    """

    for result in api_results["results"]:
        if result["edx_module_id"] == edx_module_id:
            return result["content"]

    return ""


class VideoGPTAgentState(SummaryState):
    """
    State for the video GPT bot. Passes transcript_asset_id
    to the associated tool function.
    """

    transcript_asset_id: Annotated[list[str], add]


class VideoGPTBot(SummarizingChatbot):
    """Service class for the AI video chat agent"""

    PROMPT_TEMPLATE = "video_gpt"
    TASK_NAME = "VIDEO_GPT_TASK"
    JOB_ID = "VIDEO_GPT_JOB"
    STATE_CLASS = VideoGPTAgentState
    MAX_TOKENS = settings.AI_DEFAULT_VIDEO_GPT_MAX_TOKENS

    def __init__(  # noqa: PLR0913
        self,
        user_id: str,
        checkpointer: BaseCheckpointSaver,
        *,
        name: str = "MIT Open Learning VideoGPT Chatbot",
        model: Optional[str] = None,
        temperature: Optional[float] = None,
        instructions: Optional[str] = None,
        thread_id: Optional[str] = None,
    ):
        super().__init__(
            user_id,
            name=name,
            checkpointer=checkpointer,
            model=model or settings.AI_DEFAULT_VIDEO_GPT_MODEL,
            temperature=temperature,
            instructions=instructions,
            thread_id=thread_id,
        )
        self.agent = self.create_agent_graph()

    def create_tools(self):
        """Create tools required for the agent"""
        return [tools.get_video_transcript_chunk]

    async def get_tool_metadata(self) -> str:
        """Return the metadata for the search tool"""
        thread_id = self.config["configurable"]["thread_id"]
        latest_state = await self.get_latest_history()
        return get_search_tool_metadata(thread_id, latest_state)<|MERGE_RESOLUTION|>--- conflicted
+++ resolved
@@ -40,16 +40,7 @@
 from ai_chatbots.api import CustomSummarizationNode, get_search_tool_metadata
 from ai_chatbots.models import TutorBotOutput
 from ai_chatbots.prompts import PROMPT_MAPPING
-<<<<<<< HEAD
-from ai_chatbots.tools import (
-    get_video_transcript_chunk,
-    search_content_files,
-    search_related_course_content_files,
-)
-from ai_chatbots.utils import get_django_cache
-=======
 from ai_chatbots.utils import get_django_cache, request_with_token
->>>>>>> fe5fec4c
 
 log = logging.getLogger(__name__)
 
@@ -467,14 +458,10 @@
 
     def create_tools(self):
         """Create tools required by the agent"""
-<<<<<<< HEAD
-        tools = [search_content_files]
+        bot_tools = [tools.search_content_files]
         if self.enable_related_courses:
-            tools.append(search_related_course_content_files)
-        return tools
-=======
-        return [tools.search_content_files]
->>>>>>> fe5fec4c
+            bot_tools.append(tools.search_related_course_content_files)
+        return bot_tools
 
     async def get_tool_metadata(self) -> str:
         """Return the metadata for the search tool"""
